--- conflicted
+++ resolved
@@ -206,18 +206,6 @@
     .exclude("BinaryComparison: GreaterThanOrEqual")
     .exclude("SPARK-32764: compare special double/float values")
   enableSuite[GlutenMathExpressionsSuite]
-<<<<<<< HEAD
-    .exclude("cos")
-    .exclude("cosh")
-    .exclude("toDegrees")
-    .exclude("toRadians")
-    .exclude("cbrt")
-    .exclude("exp")
-    .exclude("pow")
-=======
-    .exclude("log10")
-    .exclude("log2")
->>>>>>> d2ff84e8
     .exclude("atan2")
   enableSuite[GlutenMathFunctionsSuite]
   enableSuite[GlutenSortOrderExpressionsSuite]
